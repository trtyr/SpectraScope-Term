# SpectraScope-Term

English | [简体中文](README_zh.md)

## License

This project is licensed under the GNU General Public License v3.0 - see the [LICENSE](LICENSE) file for more details.

## Project Introduction

**SpectraScope-Term** is an advanced multi-terminal proxy server based on MCP (Model Context Protocol).

It empowers AI models with the unique ability to not only interact with Linux terminals but also to "observe" and control multiple terminal emulator windows that are truly visible on your desktop.

Furthermore, every step the AI takes is clearly visible.

## Project Features

Unlike traditional MCP terminal tools that can only execute terminal commands, the core features of **SpectraScope-Term** lie in **visualization and transparency**. The AI doesn't just simply execute commands; it genuinely "operates" the terminal:

Every command executed and every keystroke sent by the AI in the terminal is **reflected in real-time and accurately in the corresponding terminal window on the desktop**. You can clearly "see" what the AI is doing, eliminating black-box operations.

## Configuration File

**SpectraScope-Term** achieves terminal functionality through terminal emulators. It has built-in support for the following emulators:

*   xfce4-terminal
*   gnome-terminal
*   konsole
*   qterminal
*   xterm
*   kitty
*   alacritty

> The testing environment was Kali Linux, using `xfce4-terminal`, which worked correctly.

The terminal client (`client.py`) is configured via `tc_config.json`, which defines how the AI launches and uses terminals.

*   **Configuration File Location**:
    *   By default, the `tc_config.json` file should be placed in the **same directory** as the `client.py` script.
    *   You can also specify the absolute path to `tc_config.json` by setting the `MCP_TC_CONFIG_PATH` environment variable (or using the `--mcp-tc-config-path` command-line argument) when starting `server.py`.

*   **Core Configuration Options**:
    *   `direct_terminal_command_template` (Note: in your original text, you used `terminal_command`, but the Python code uses `direct_terminal_command_template`. I'll use the latter for consistency with the code, or you can adjust the code/config key name): A list used to precisely specify the command and arguments for launching your preferred terminal emulator. The AI will prioritize this template when creating terminals.
        *   The placeholder `{title}` will be dynamically replaced by the AI with the terminal window's title.
        *   The last part of the command is typically an execution flag (e.g., `--command`, `-e`), after which the `tmux` startup command will be automatically appended.
        *   **Example** (using xfce4-terminal): `["xfce4-terminal", "--disable-server", "--title", "{title}", "--command"]`
    *   `default_shell_command`: Specifies the default shell and its arguments to launch in new terminals.
        *   **Example**: `"zsh -il"` or `"bash -il"` (default).

*   **Example `tc_config.json`**:

    ```json
    {
        "direct_terminal_command_template": [
            "xfce4-terminal",
            "--disable-server",
            "--title",
            "{title}",
            "--command"
        ],
        "default_shell_command": "zsh -il"
    }
    ```

    The configuration above will cause **SpectraScope-Term** to use the `xfce4-terminal` emulator when the AI requests the creation of a new terminal, and it will default to launching `zsh -il` within it.

## System Requirements

*   **Operating System**: Currently, only Linux is supported.
*   **Core Dependencies**:
    *   Python 3.x (Tested with Python 3.10.17)
    *   `tmux` (must be installed and its path included in the system's `PATH` environment variable).
    *   At least one supported desktop terminal emulator (e.g., `xfce4-terminal`, `gnome-terminal`, `konsole`, `kitty`, `alacritty`, `xterm`, etc., depending on your `tc_config.json` configuration or system defaults).

## Demo Video

<<<<<<< HEAD
https://github.com/user-attachments/assets/1511707a-7c56-4de7-b5a8-c4b10507bc14
=======
https://github.com/user-attachments/assets/1511707a-7c56-4de7-b5a8-c4b10507bc14

>>>>>>> b93467aa
<|MERGE_RESOLUTION|>--- conflicted
+++ resolved
@@ -67,17 +67,15 @@
 
 ## System Requirements
 
-*   **Operating System**: Currently, only Linux is supported.
-*   **Core Dependencies**:
-    *   Python 3.x (Tested with Python 3.10.17)
-    *   `tmux` (must be installed and its path included in the system's `PATH` environment variable).
-    *   At least one supported desktop terminal emulator (e.g., `xfce4-terminal`, `gnome-terminal`, `konsole`, `kitty`, `alacritty`, `xterm`, etc., depending on your `tc_config.json` configuration or system defaults).
+*   **操作系统**：目前仅支持Linux
+*   **核心依赖**：
+    *   Python 3.x (测试使用 Python 3.10.17 版本)
+    *   `tmux` (必须已安装，并且其路径在系统的 `PATH` 环境变量中)。
+    *   至少一个支持的桌面终端模拟器 (例如 `xfce4-terminal`, `gnome-terminal`, `konsole`, `kitty`, `alacritty`, `xterm` 等，具体取决于你的 `tc_config.json` 配置或系统默认设置)。
 
-## Demo Video
+## 演示视频
 
-<<<<<<< HEAD
-https://github.com/user-attachments/assets/1511707a-7c56-4de7-b5a8-c4b10507bc14
-=======
-https://github.com/user-attachments/assets/1511707a-7c56-4de7-b5a8-c4b10507bc14
-
->>>>>>> b93467aa
+<video src="https://img.trtyr.top/video/20250511_152136.mp4" width="600" controls muted="false">
+  您的浏览器不支持视频标签，或视频无法加载。
+  <a href="https://img.trtyr.top/video/20250511_152136.mp4">直接打开视频</a>
+</video>